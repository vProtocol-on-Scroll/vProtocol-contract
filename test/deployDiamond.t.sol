--- conflicted
+++ resolved
@@ -1,342 +1,6 @@
 // SPDX-License-Identifier: UNLICENSED
 pragma solidity ^0.8.9;
 
-<<<<<<< HEAD
-import {IERC20} from "@openzeppelin/contracts/token/ERC20/IERC20.sol";
-import "../contracts/interfaces/IDiamondCut.sol";
-import "../contracts/facets/DiamondCutFacet.sol";
-import "../contracts/facets/DiamondLoupeFacet.sol";
-import "../contracts/facets/OwnershipFacet.sol";
-import "forge-std/Test.sol";
-import "../contracts/Diamond.sol";
-import "../contracts/model/Protocol.sol";
-import "../contracts/utils/validators/Error.sol";
-import {CorePoolConfigFacet} from  "../contracts/facets/CorePoolConfigFacet.sol";
-import {CoreFacet} from "../contracts/facets/CoreFacet.sol";
-
-
-contract CoreVaultTest is Test, IDiamondCut {
-
-
-    Diamond diamond;
-    DiamondCutFacet dCutFacet;
-    DiamondLoupeFacet dLoupe;
-    OwnershipFacet ownerF;
-    CorePoolConfigFacet poolConfigF;
-    CoreFacet coreF;
-
-    address[] tokens;
-    address[] priceFeeds;
-
-
-    address _user1 = makeAddr("user 1");
-    address _user2 = makeAddr("user 2");
-    address _user3 = makeAddr("user 3");
-
-
-    function setUp() public {
-
-        switchSigner(_user1);
-
-        dCutFacet = new DiamondCutFacet();
-
-        diamond = new Diamond(_user1, address(dCutFacet));
-
-        dLoupe = new DiamondLoupeFacet();
-
-        ownerF = new OwnershipFacet();
-
-        poolConfigF = new CorePoolConfigFacet();
-
-        coreF = new CoreFacet();
-
-
-        FacetCut[] memory cut = new FacetCut[](4);
-
-        cut[0] = (
-            FacetCut({
-               facetAddress: address(dLoupe),
-                action: FacetCutAction.Add,
-                functionSelectors: generateSelectors("DiamondLoupeFacet")
-            })
-
-        );
-
-
-
-        cut[1] = (
-            FacetCut({
-                facetAddress: address(ownerF),
-                action: FacetCutAction.Add,
-                functionSelectors: generateSelectors("OwnershipFacet")
-            })
-
-        );
-
-
-
-        cut[2] = (
-            FacetCut({
-                facetAddress: address(poolConfigF),
-                action: FacetCutAction.Add,
-                functionSelectors: generateSelectors("CorePoolConfigFacet")
-            })
-
-        );
-
-           cut[3] = (
-            FacetCut({
-                facetAddress: address(coreF),
-                action: FacetCutAction.Add,
-                functionSelectors: generateSelectors("CoreFacet")
-            })
-
-        );
-
-
-        IDiamondCut(address(diamond)).diamondCut(cut, address(0x0), "");
-        DiamondLoupeFacet(address(diamond)).facetAddresses();
-
-
-
-
-        tokens.push(address(1));
-        priceFeeds.push(0x59F1ec1f10bD7eD9B938431086bC1D9e233ECf41);
-
-
-        diamond.initialize(tokens, priceFeeds);
-
-        poolConfigF = CorePoolConfigFacet(address(diamond));   
-        coreF = CoreFacet(address(diamond));
-
-        vm.deal(_user1, 20 ether);
-        vm.deal(_user2, 50 ether);
-
-}
-    
-
- function testCreateVault_Success() public {
-    switchSigner(_user1);
-     vm.deal(_user1, 20 ether);
-    // When creating a native token vault, send ETH with the call
-    poolConfigF.createVault{value: 1 ether}(
-        IERC20(address(1)), // Use address(1) for native token
-        "Wrapped ETH Vault",
-        "WETH-VAULT",
-        8500,
-        8500,
-        1 ether // Initial deposit
-    );
-
-    VaultConfig memory _foundVault = poolConfigF.getVaultConfig(address(1));
-    assert(_foundVault.ltvBps == 8500);
-}
-
-
-    function testCreateVault_FailsOnHighLTV() public {
-        uint256 invalidLtv = 11000; // 110%
-        vm.expectRevert("LTV > 100%");
-        poolConfigF.createVault{value: 1 ether}(
-        IERC20(address(1)), // Use address(1) for native token
-        "Wrapped ETH Vault",
-        "WETH-VAULT",
-       invalidLtv,
-        8500,
-        1 ether // Initial deposit
-    );   
-     }
-
-
-    function testGetVaultConfig_Success() public {
-        switchSigner(_user1);  
-    
-       poolConfigF.createVault{value: 1 ether}(
-        IERC20(address(1)), // Use address(1) for native token
-        "Wrapped ETH Vault",
-        "WETH-VAULT",
-        8500,
-        8500,
-        1 ether // Initial deposit
-    );
-
-    VaultConfig memory _foundVault = poolConfigF.getVaultConfig(address(1));
-        assertEq(_foundVault.ltvBps, 8500);
-        assertEq(_foundVault.liquidationThresholdBps, 8500);
-    }
-
-
-     function testSetFeeRecipient_Success() public {
-        switchSigner(_user1);  
-
-
-        poolConfigF.setFeeRecipient(_user2);
-
-        address storedRecipient = poolConfigF.getProtocolFeeRecipient();
-        assertEq(storedRecipient, _user2);
-    }
-
-
-       function testSetFees_Success() public {
-        switchSigner(_user1);  
-        uint256 newFee = 500; // 5%
-        poolConfigF.setFees(newFee);
-
-        uint256 storedFee = poolConfigF.getProtocolFeeBps();
-        assertEq(storedFee, newFee);
-    }
-
-
-      function testUpdateVaultConfig_Success() public {
-        switchSigner(_user1);  
-        poolConfigF.createVault{value: 1 ether}(
-        IERC20(address(1)), // Use address(1) for native token
-        "Wrapped ETH Vault",
-        "WETH-VAULT",
-        8500,
-        8500,
-        1 ether // Initial deposit
-    );
-        address vault = poolConfigF.getVault(address(1));
-
-        uint256 newLtv = 7500;  // 75%
-        uint256 newLiquidationThreshold = 8000; // 80%
-        poolConfigF.updateVaultConfig(vault, newLtv, newLiquidationThreshold);
-
-          VaultConfig memory _foundVault = poolConfigF.getVaultConfig(address(1));
-        assertEq(_foundVault.ltvBps, newLtv);
-        assertEq(_foundVault.liquidationThresholdBps, newLiquidationThreshold);
-    }
-
-
-
-    function testSupplyETH() public {
-    uint256 supplyAmount = 1 ether;
-    switchSigner(_user1);
-     vm.deal(_user1, 20 ether);
-    vm.deal(_user2, 50 ether);
-
-    // When creating a native token vault, send ETH with the call
-    poolConfigF.createVault{value: 1 ether}(
-        IERC20(address(1)), // Use address(1) for native token
-        "Wrapped ETH Vault",
-        "WETH-VAULT",
-        8500,
-        8500,
-        1 ether // Initial deposit
-    );
-
-    VaultConfig memory _foundVault = poolConfigF.getVaultConfig(address(1));
-    assert(_foundVault.ltvBps == 8500);
-
-        
-        switchSigner(_user2);
-
-    
-        uint shares = coreF.depositCollateral(IERC20(address(1)),_user3, supplyAmount);
-        
-        assert(shares == supplyAmount);
-    }
-
-    // function testSupplyERC20() public {
-    //     uint256 supplyAmount = 10 ether;
-        
-    //     vm.startPrank(user1);
-    //     mockToken.approve(address(diamond), supplyAmount);
-        
-    //     // Expect event emission
-    //     vm.expectEmit(true, true, false, true);
-    //     emit AssetSupplied(user1, address(mockToken), supplyAmount, supplyAmount); // Assuming 1:1 share ratio initially
-        
-    //     // Supply tokens
-    //     (bool success, bytes memory data) = address(diamond).call(
-    //         abi.encodeWithSignature(
-    //             "supplyAsset(address,address,uint256)",
-    //             address(mockToken),
-    //             user1,
-    //             supplyAmount
-    //         )
-    //     );
-    //     require(success, "Supply failed");
-        
-    //     // Verify state changes
-    //     (uint256 depositedAssets,) = diamond.getUserPosition(user1, address(erc20Vault));
-    //     assertEq(depositedAssets, supplyAmount, "Incorrect deposited amount");
-        
-    //     vm.stopPrank();
-    // }
-    
-
-
-    function mkaddr(string memory name) public returns (address) {
-
-        address addr = address(
-
-            uint160(uint256(keccak256(abi.encodePacked(name))))
-
-        );
-
-        vm.label(addr, name);
-
-        return addr;
-
-    }
-
-
-
-    function switchSigner(address _newSigner) public {
-
-        address foundrySigner = 0x1804c8AB1F12E6bbf3894d4083f33e07309d1f38;
-
-        if (msg.sender == foundrySigner) {
-
-            vm.startPrank(_newSigner);
-
-        } else {
-
-            vm.stopPrank();
-
-            vm.startPrank(_newSigner);
-
-        }
-
-    }
-
-
-
-    function generateSelectors(
-
-        string memory _facetName
-
-    ) internal returns (bytes4[] memory selectors) {
-
-        string[] memory cmd = new string[](3);
-
-        cmd[0] = "node";
-
-        cmd[1] = "scripts/genSelectors.js";
-
-        cmd[2] = _facetName;
-
-        bytes memory res = vm.ffi(cmd);
-
-        selectors = abi.decode(res, (bytes4[]));
-
-    }
-
-
-
-    function diamondCut(
-
-        FacetCut[] calldata _diamondCut,
-
-        address _init,
-
-        bytes calldata _calldata
-
-    ) external override {}
-
-}
-=======
 // import "../contracts/interfaces/IDiamondCut.sol";
 // import "../contracts/facets/DiamondCutFacet.sol";
 // import "../contracts/facets/DiamondLoupeFacet.sol";
@@ -402,5 +66,4 @@
 //         address _init,
 //         bytes calldata _calldata
 //     ) external override {}
-// }
->>>>>>> 1d903e7a
+// }