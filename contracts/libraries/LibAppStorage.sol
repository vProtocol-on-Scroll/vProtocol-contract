// SPDX-License-Identifier: MIT
pragma solidity ^0.8.0;
import "../model/Protocol.sol";

library LibAppStorage {
    bytes32 constant DIAMOND_STORAGE_POSITION = keccak256("diamond.standard.diamond.storage");

    struct Layout {
        /// @dev maps collateral token to their price feed
        mapping(address token => address priceFeed) s_priceFeeds;
        /// @dev maps address of a token to see if it is loanable
        mapping(address token => bool isLoanable) s_isLoanable;
        /// @dev maps user to the value of balance he has collaterised
        mapping(address => mapping(address token => uint256 balance)) s_addressToCollateralDeposited;
        /// @dev maps user to the value of balance he has available
        mapping(address => mapping(address token => uint256 balance)) s_addressToAvailableBalance;
        /// @dev mapping the address of a user to its Struct
        mapping(address => User) addressToUser;
        /// @dev mapping of users to their address
        mapping(uint96 requestId => Request) request;
        /// @dev mapping a requestId to the collaterals used in a request
        mapping(uint96 requestId => mapping(address => uint256)) s_idToCollateralTokenAmount;
        /// @dev mapping of id to loanListing
        mapping(uint96 listingId => LoanListing) loanListings;
        /// @dev user stakes
        mapping(address => UserStake) userStakes;
        /// @dev yield strategies
        mapping(uint256 => YieldStrategy) yieldStrategies;
        /// @dev user rewards
        mapping(address => uint256) userRewards;
        /// @dev user reward metrics
        mapping(address => UserRewardMetrics) userRewardMetrics;
        /// @dev reward accrual
        mapping(address => RewardAccrual) rewardAccruals;
        /// @dev user activity
        mapping(address => UserActivity) userActivities;
        /// @dev user reward checkpoints
        mapping(address => uint256) userRewardCheckpoints;
        /// @dev referral rewards
        mapping(address => uint256) referralRewards;
        /// @dev token balances
        mapping(address => TokenBalance) tokenBalances;
        /// @dev token rates
        mapping(address => TokenRate) tokenRates;
        /// @dev token metrics
        mapping(address => TokenMetrics) tokenMetrics;
        /// @dev token utilization
        mapping(address => TokenUtilization) tokenUtilization;
        /// @dev rebalancing strategies
        mapping(uint256 => RebalancingStrategy) strategies;
        /// @dev strategy performance
        mapping(uint256 => StrategyPerformance) strategyPerformance;
        /// @dev rebalancing config
        RebalancingConfig rebalancingConfig;
        /// @dev strategy config
        StrategyConfig strategyConfig;
        /// @dev pool balances
        PoolBalances poolBalances;
        /// @dev p2p balances
        P2PBalances p2pBalances;
        /// @dev yield maximizer params
        YieldMaximizerParams yieldMaximizerParams;
        /// @dev risk minimizer params
        RiskMinimizerParams riskMinimizerParams;
        /// @dev balanced params
        BalancedParams balancedParams;
        /// @dev dynamic params
        DynamicParams dynamicParams;
        /// @dev boost tiers
        BoostTier[] boostTiers;
        /// @dev reward config
        RewardConfig rewardConfig;
        /// @dev reward pools
        RewardPools rewardPools;
        /// @dev current strategy id
        uint256 currentStrategyId;
        /// @dev Collection of all colleteral Adresses
        address[] s_collateralToken;
        /// @dev all loanable assets
        address[] s_loanableToken;
        /// @dev request id;
        uint96 requestId;
        /// @dev the number of listings created
        uint96 listingId;
        /// @dev address of the bot that calls the liquidate function
        address botAddress;
        /// @dev uniswap router address
        address swapRouter;
<<<<<<< HEAD
        /// @dev failsafe to stop the contract from being used
        bool isP2pStopped;
=======
        /// @dev protocol token
        address protocolToken;
        /// @dev reward token
        address rewardToken;
        /// @dev reward token decimals
        uint8 rewardTokenDecimals;
        /// @dev yield config
        YieldConfig yieldConfig;
        /// @dev protocol fees
        uint256 protocolFees;
    }

    function layout() internal pure returns (Layout storage l) {
        bytes32 position = DIAMOND_STORAGE_POSITION;
        assembly {
            l.slot := position
        }
>>>>>>> 3a3c35f1
    }
}<|MERGE_RESOLUTION|>--- conflicted
+++ resolved
@@ -86,10 +86,8 @@
         address botAddress;
         /// @dev uniswap router address
         address swapRouter;
-<<<<<<< HEAD
         /// @dev failsafe to stop the contract from being used
         bool isP2pStopped;
-=======
         /// @dev protocol token
         address protocolToken;
         /// @dev reward token
@@ -107,6 +105,5 @@
         assembly {
             l.slot := position
         }
->>>>>>> 3a3c35f1
     }
 }