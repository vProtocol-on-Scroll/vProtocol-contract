// SPDX-License-Identifier: SEE LICENSE IN LICENSE
pragma solidity ^0.8.9;
import "./Error.sol";
import "../constants/Constant.sol";

/**
 * @title Validator
 * @dev A library for common validation functions used across the protocol.
 *      Contains checks for zero values, token allowance, bot access, and native token balance requirements.
 */
library Validator {
    /**
     * @dev Ensures that a given amount is greater than zero.
     *
     * @param _amount The amount to validate.
     *
     * @notice Reverts with `Protocol__MustBeMoreThanZero` if `_amount` is zero.
     */
    function _moreThanZero(uint256 _amount) internal pure {
        if (_amount == 0) {
            revert Protocol__MustBeMoreThanZero();
        }
    }

    function _validateSupplyParameters(address _sender, address _receiver, uint256 _amount) internal pure {
    if (_sender == address(0) || _receiver == address(0) || _amount == 0) {
        revert Protocol__InvalidTransferParameters();
    }
}

    /**
     * @dev Validates that a token is allowed by checking if its price feed address is non-zero.
     *
     * @param _priceFeeds The address of the token's price feed.
     *
     * @notice Reverts with `Protocol__TokenNotAllowed` if `_priceFeeds` is the zero address.
     */
    function _isTokenAllowed(address _priceFeeds) internal pure {
        if (_priceFeeds == address(0)) {
            revert Protocol__TokenNotAllowed();
        }
    }

    /**
     * @dev Ensures that when interacting with the native token, a non-zero `_value` is provided.
     *
     * @param _token The address of the token (can be the native token).
     * @param _value The value associated with the native token transaction.
     *
     * @notice Reverts with `Protocol__MustBeMoreThanZero` if `_token` is the native token and `_value` is zero.
     */
    function _nativeMoreThanZero(address _token, uint256 _value) internal pure {
        if (_token == Constants.NATIVE_TOKEN && _value == 0) {
            revert Protocol__MustBeMoreThanZero();
        }
    }

    /**
     * @dev Restricts access to a function to a specific bot address.
     *
     * @param _botAddress The designated bot address that is allowed access.
     * @param _sender The address of the entity attempting to access the function.
     *
     * @notice Reverts with `Protocol__OnlyBotCanAccess` if `_sender` is not the `_botAddress`.
     */
    function _onlyBot(address _botAddress, address _sender) internal pure {
        if (_botAddress != _sender) {
            revert Protocol__OnlyBotCanAccess();
        }
    }

    /**
     * @dev Ensures that a given amount is non-zero and, if interacting with the native token, that a non-zero `_value` is provided.
     *
     * @param _amount The amount to validate.
     * @param _token The address of the token (can be the native token).
     * @param _value The value associated with the native token transaction.
     *
     * @notice Reverts with `Protocol__MustBeMoreThanZero` if `_amount` is zero, or if `_token` is the native token and `_value` is zero.
     */
    function _valueMoreThanZero(
        uint256 _amount,
        address _token,
        uint256 _value
    ) internal pure {
        if (_amount == 0) {
            revert Protocol__MustBeMoreThanZero();
        }
        if (_token == Constants.NATIVE_TOKEN && _value == 0) {
            revert Protocol__MustBeMoreThanZero();
        }
    }

<<<<<<< HEAD
=======
    function _isP2pStopped(bool _isStopped) internal pure {
        if (_isStopped) {
            revert Protocol__P2pIsStopped();
        }
    }
>>>>>>> 1d903e7a
}<|MERGE_RESOLUTION|>--- conflicted
+++ resolved
@@ -91,12 +91,9 @@
         }
     }
 
-<<<<<<< HEAD
-=======
     function _isP2pStopped(bool _isStopped) internal pure {
         if (_isStopped) {
             revert Protocol__P2pIsStopped();
         }
     }
->>>>>>> 1d903e7a
 }