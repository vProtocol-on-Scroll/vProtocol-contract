--- conflicted
+++ resolved
@@ -16,11 +16,7 @@
 import "./utils/validators/Error.sol";
 
 contract Diamond {
-<<<<<<< HEAD
     LibAppStorage.Layout internal _appStorage;
-=======
-    LibAppStorage.Layout internal s;
->>>>>>> 3a3c35f1
 
     constructor(address _contractOwner, address _diamondCutFacet) payable {
         LibDiamond.setContractOwner(_contractOwner);
@@ -37,15 +33,16 @@
         LibDiamond.diamondCut(cut, address(0), "");
     }
 
-<<<<<<< HEAD
     /// @dev Acts as our contructor
     /// @param _tokens address of all the tokens
     /// @param _priceFeeds address of all the pricefeed tokens
     function initialize(
         address[] memory _tokens,
-        address[] memory _priceFeeds
+        address[] memory _priceFeeds,
+        address _protocolToken
     ) public {
         LibDiamond.enforceIsContractOwner();
+        require(_protocolToken != address(0), "Invalid protocol token");
         if (_tokens.length != _priceFeeds.length) {
             revert Protocol__tokensAndPriceFeedsArrayMustBeSameLength();
         }
@@ -55,13 +52,7 @@
             _appStorage.s_priceFeeds[_tokens[i]] = _priceFeeds[i];
             _appStorage.s_collateralToken.push(_tokens[i]);
         }
-=======
-    function initialize(address _protocolToken) external {
-        require(msg.sender == LibDiamond.contractOwner(), "Not authorized");
-        require(_protocolToken != address(0), "Invalid protocol token");
-        
-        s.protocolToken = _protocolToken;
->>>>>>> 3a3c35f1
+        _appStorage.protocolToken = _protocolToken;
     }
 
     // Find facet for function that is called and execute the
