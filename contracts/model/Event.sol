--- conflicted
+++ resolved
@@ -62,7 +62,6 @@
         uint256 indexed totalRepayment
     );
 
-<<<<<<< HEAD
 
     event AssetSupplied(address indexed caller, address indexed receiver, uint256 assets, uint256 shares);
     event VaultCreated(address indexed asset, address vault);
@@ -70,7 +69,6 @@
     event VaultConfigUpdated(address vault, uint256 ltvBps, uint256 liquidationThresholdBps);
 
     
-=======
     event P2pFailSafeStatus(bool status);
     event BoostTierUpdated(uint256 requiredStake, uint256 boostPercentage);
 
@@ -111,5 +109,4 @@
     event RewardSystemInitialized(address indexed rewardToken);
 
     event PoolsUpdated(uint256 lenderPool, uint256 borrowerPool, uint256 liquidatorPool, uint256 stakerPool);
->>>>>>> 1d903e7a
 }