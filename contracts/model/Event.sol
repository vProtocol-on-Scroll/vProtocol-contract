--- conflicted
+++ resolved
@@ -62,9 +62,7 @@
         uint256 indexed totalRepayment
     );
 
-<<<<<<< HEAD
     event P2pFailSafeStatus(bool status);
-=======
     event BoostTierUpdated(uint256 requiredStake, uint256 boostPercentage);
 
     event RewardConfigUpdated(uint256 lenderShare, uint256 borrowerShare, uint256 liquidatorShare, uint256 stakerShare);
@@ -104,5 +102,4 @@
     event RewardSystemInitialized(address indexed rewardToken);
 
     event PoolsUpdated(uint256 lenderPool, uint256 borrowerPool, uint256 liquidatorPool, uint256 stakerPool);
->>>>>>> 3a3c35f1
 }